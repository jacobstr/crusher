import hashlib
import hmac
import itertools
import json
import logging
import os
import random
import shelve
import textwrap

import arrow
import flask
import humanhash
from slackclient import SlackClient

logging.basicConfig(level=logging.DEBUG)
LOGGER = logging.getLogger(__name__)

app = flask.Flask(__name__)

#: Url format for HTTP api requests to recreation.gov for a given campsite id.
CAMPGROUND_URL = "https://www.recreation.gov/camping/campgrounds/{id}"

#: Maps known general general camping areas to reserve-america-scraper
#: campground names.
CAMPGROUNDS = [
    {
        "short_name": "Upper Pines",
        "name": "UPPER_PINES",
        "id": "232447",
        "tags": ["yosemite-valley", "yosemite"],
        "tz": "US/Pacific",
    },
    {
        "short_name": "Lower Pines",
        "name": "LOWER_PINES",
        "id": "232450",
        "tags": ["yosemite-valley", "yosemite"],
        "tz": "US/Pacific",
    },
    {
        "short_name": "North Pines",
        "name": "NORTH_PINES",
        "id": "232449",
        "tags": ["yosemite-valley", "yosemite"],
        "tz": "US/Pacific",
    },
    {
        "short_name": "Dry Gulch",
        "name": "DRY_GULCH",
        "id": "233842",
        "tags": ["yosemite"],
        "tz": "US/Pacific",
    },
    {
        "short_name": "Tuolumne Meadows",
        "name": "TUOLOUMME",
        "id": "232448",
        "tags": ["yosemite", "tuolumne"],
        "tz": "US/Pacific",
    },
    {
        "short_name": "Crane Flat",
        "name": "CRANE_FLAT",
        "id": "232452",
        "tags": ["yosemite"],
        "tz": "US/Pacific",
    },
    {
        "short_name": "Hodgdon Meadow",
        "name": "HODGDON_MEADOW",
        "id": "232451",
        "tags": ["yosemite"],
        "tz": "US/Pacific",
    },
    {
        "short_name": "Dirt Flat",
        "name": "DIRT_FLAT",
        "id": "233839",
        "tags": ["yosemite"],
        "tz": "US/Pacific",
    },
    {
        "short_name": "Tuolumne Meadows",
        "name": "TOULUMNE_MEADOWS",
        "id": "232448",
        "tags": ["yosemite", "tuolumne"],
        "tz": "US/Pacific",
    },
    {
        "short_name": "Kalaloch",
        "name": "KALALOCH",
        "id": "232464",
        "tags": ["mt-olympic"],
        "tz": "US/Pacific",
    },
    {
        "short_name": "Sol Duc",
        "name": "SOL_DUC",
        "id": "251906",
        "tags": ["mt-olympic"],
        "tz": "US/Pacific",
    },
    {
<<<<<<< HEAD
        "short_name": "South Campground",
        "name": "SOUTH_CAMPGROUND",
        "id": "272266",
        "tags": ["zion"],
        "tz": "US/Central",
    },
    {
        "short_name": "Watchman Campground",
        "name": "WATCHMAN_CAMPGROUND",
        "id": "232445",
        "tags": ["zion"],
        "tz": "US/Central",
=======
        "short_name": "Point Reyes National Seashore",
        "name": "POINT_REYES",
        "id": "233359",
        "tags": ["point-reyes"],
        "tz": "US/Pacific",
    },
    {
        "short_name": "Cottonwood",
        "name": "COTTONWOOD",
        "id": "272299",
        "tags": ["jtree"],
        "tz": "US/Pacific",
    },
    {
        "short_name": "Jumbo Rocks",
        "name": "JUMBO_ROCKS",
        "id": "272300",
        "tags": ["jtree"],
        "tz": "US/Pacific",
    },
    {
        "short_name": "Indian Cove",
        "name": "INDIAN_COVE",
        "id": "232472",
        "tags": ["jtree"],
        "tz": "US/Pacific",
    },
    {
        "short_name": "Black Rock",
        "name": "BLACK_ROCK",
        "id": "232473",
        "tags": ["jtree"],
        "tz": "US/Pacific",
    },
    {
        "short_name": "St. Mary",
        "name": "ST_MARY",
        "id": "232492",
        "tags": ["gnp"],
        "tz": "US/Mountain",
    },
    {
        "short_name": "Fish Creek",
        "name": "FISH_CREEK",
        "id": "232493",
        "tags": ["gnp"],
        "tz": "US/Mountain",
    },
    {
        "short_name": "Many Glacier",
        "name": "MANY_GLACIER",
        "id": "251869",
        "tags": ["gnp"],
        "tz": "US/Mountain",
    },
    {
        "short_name": "Colter Bay",
        "name": "COLTER_BAY",
        "id": "258830",
        "tags": ["teton"],
        "tz": "US/Mountain",
    },
    {
        "short_name": "Jenny Lake",
        "name": "JENNY_LAKE",
        "id": "247664",
        "tags": ["teton"],
        "tz": "US/Mountain",
>>>>>>> d78421c0
    },
]
#: Known campground tags formed via a superset of all tags in the CAMPGROUNDS
#: collection defined above. CAMPGROUNDS is the authoriative source for this
#: data.
CAMPGROUND_TAGS = list(set(itertools.chain.from_iterable([cg['tags'] for cg in CAMPGROUNDS])))
#: The API token for the slack bot can be obtained via:
#: https://api.slack.com/apps/AD3G033C4/oauth?
SLACK_API_KEY = os.getenv('SLACK_API_KEY')
#: Shared secret used to sign requests.
SLACK_SIGNING_SECRET = os.getenv('SLACK_SIGNING_SECRET')
#: In addition to @messaging the user that registered the watcher,
#: the bot will also messsage this public channel.
PUBLIC_RESULTS_CHANNEL = "campsites"
#: This should match the name of the application, using a different name
#: is a from of masquerading and may require additional permissions.
BOT_NAME = "CrusherScrape"
#: The path to the watcher database.
REPO_PATH = os.getenv('CRUSHER_REPO_PATH', '/tmp/crusher.db')


class WatchersRepo(object):
    """
    Ghetto jank interface around our mega-lame disk-based database. We store
    reservations as list instead of a dict because the assumption is this thing
    will not get very large - in fact we'll probably enforce it - and it
    seemed appropriate that contents should be ordered.
    """
    KEY = 'watchers'

    def __init__(self, path):
        self.path = path

    def _set(self, data):
        s = shelve.open(self.path, writeback=True)
        try:
            s[self.KEY] = data
        finally:
            s.close()

    def list(self):
        s = shelve.open(self.path)
        try:
            watchers = s[self.KEY]
        except KeyError:
            return []
        finally:
            s.close()
        return watchers

    def remove(self, watcher_id):
        watchers = [x for x in self.list() if x['id'] != watcher_id]
        self._set(watchers)
        return watchers

    def get(self, watcher_id):
        watchers = [x for x in self.list() if x['id'] == watcher_id]
        if len(watchers) > 0:
            return watchers[0]
        else:
            return None

    def update(self, watcher):
        watchers = self.list()
        for i, w in enumerate(watchers):
            if w['id'] == watcher['id']:
                watchers[i] = watcher
                break
        self._set(watchers)

    def append(self, watcher):
        watchers = self.list()
        watchers.append(watcher)
        self._set(watchers)


#: Global disk-based database of watcher registrations.
WATCHERS = WatchersRepo(REPO_PATH)


def random_id():
    return humanhash.humanize(hashlib.md5(os.urandom(32)).hexdigest())


def make_watcher(user_id, campground, start, length):
    return {
        "id": random_id(),
        "user_id": user_id,
        "campground": campground,
        "start": start,
        "length": length,
        "silenced": False,
    }


def add_watcher(user_id, campground, start, length):
    if campground not in CAMPGROUND_TAGS:
        return flask.jsonify({
            "response_type": "ephemeral",
            "text": "Unknown camping area, please select one of {}".format(
                ', '.join(CAMPGROUND_TAGS),
            )
        })

    WATCHERS.append(make_watcher(
        user_id,
        campground,
        start,
        length,
    ))

    return flask.jsonify({
        "text": "Thanks <@{}>, I've registered your reservation request for *{}*.".format(
            user_id,
            campground,
        )
    })


@app.route('/meta/campgrounds')
def meta_campgrounds():
    return flask.jsonify(CAMPGROUNDS)


@app.route('/meta/tags')
def meta_campground_tags():
    return flask.jsonify(CAMPGROUND_TAGS)


@app.route('/watchers')
def watchers_list():
    return flask.jsonify(WATCHERS.list())


@app.route('/watchers/<watcher_id>')
def watchers_get(watcher_id):
    return flask.jsonify(WATCHERS.get(watcher_id))


@app.route('/watchers/<watcher_id>/delete', methods=['POST'])
def watchers_delete(watcher_id):
    return flask.jsonify(WATCHERS.remove(watcher_id))


def results_changed(old, new):
    # Hackish way to compare two lists.
    return json.dumps(old) != json.dumps(new)


@app.route('/watchers/<watcher_id>/results', methods=['POST'])
def watchers_results(watcher_id):
    watcher = WATCHERS.get(watcher_id)
    old_results = watcher.get('results', [])

    #: Trusting random input from the internet here.
    results = flask.request.get_json()
    watcher['results'] = results
    WATCHERS.update(watcher)

    has_changed = results_changed(old_results, results)
    if len(results) and not watcher.get('silenced') and has_changed:
        slack = SlackClient(SLACK_API_KEY)
        resp = slack.api_call(
            "chat.postMessage",
            username=BOT_NAME,
            text="New campsites available!",
            channel=watcher['user_id'],
            attachments=make_results_attachments(results),
        )
    return flask.jsonify(watcher)


def slack_list_watchers(user_id=None):
    watchers = WATCHERS.list()
    if user_id:
        watchers = [watcher for watcher in WATCHERS.list() if  watcher['user_id'] == user_id]

    if len(watchers):
        return flask.jsonify({
            "response_type": "in_channel",
            "attachments": make_watcher_attachments(watchers),
        })
    else:
        return flask.jsonify({
            "response_type": "in_channel",
            "text": "No active watchers at the moment!",
        })


def slack_list_campgrounds(tags):
    cgs = []
    for cg in CAMPGROUNDS:
        # Check intersection if tags is non-empty.
        if tags and not set(tags) & set(cg['tags']):
            continue
        cgs.append({
            "fallback": "Campground metadata",
            "mrkdwn_in": ["text"],
            "title": cg['short_name'],
            "title_link": CAMPGROUND_URL.format(id=cg['id']),
            "fields": [
                {
                    "title": "tags",
                    "value": ", ".join(cg['tags']),
                    "short": True,
                },
            ],
        })

    if cgs:
        return flask.jsonify({
            "response_type": "in_channel",
            "text": "Campgrounds",
            "attachments": cgs,
        })
    else:
        return flask.jsonify({
            "response_type": "in_channel",
            "text": "No campgrounds match the given tags.",
        })



@app.route('/slack/actions', methods=['POST'])
def slack_actions():
    payload = json.loads(flask.request.values['payload'])
    if payload['callback_id'] != 'watcher_manage':
        return flask.jsonify({"text":"Sorry, I didn't get that!"})

    action = payload['actions'][0]
    # Sample payload: see contrib/sample_action_payload.json
    if action['name'] == 'cancel':
        WATCHERS.remove(action['value'])
        return slack_list_watchers()
    if action['name'] == 'results':
        watcher = WATCHERS.get(action['value'])
        return flask.jsonify({
            "text": "Results for {} on {}".format(watcher['campground'], watcher['start']),
            "attachments": make_results_attachments(watcher['results']),
        })
    if action['name'] == 'silence':
        watcher = WATCHERS.get(action['value'])
        watcher['silenced'] = True
        WATCHERS.update(watcher)
        return flask.jsonify({
            "text": "Silenced watcher, will no longer message <@{}>!".format(watcher['user_id']),
        })
    if action['name'] == 'unsilence':
        watcher = WATCHERS.get(action['value'])
        watcher['silenced'] = False
        WATCHERS.update(watcher)
        return flask.jsonify({
            "text": "Unsilenced watcher, will now message <@{}> with results!".format(watcher['user_id']),
        })
    else:
        return flask.jsonify({"text":"Sorry, I didn't get that!"})


@app.route('/slack/commands', methods=['POST'])
def slack_slash_commands():
    """
    Handles responding to slash commands for reservations.

    Commands:

    /crush watch <campground-tag> <DD/MM/YY> <length>
    ------------------------------------------------------
    Registers a new watcher for a reservation. This will begin a periodic
    scraping process against the recreation.gov website. When succesful we'll
    send you a slack message with results.

    Campgrounds are selected according to `campground-tag` you provide. The bot
    will attempt to find sites within any campground that matches the tag you
    provide.

    To list campgrounds and their tags, use the `campgrounds` command.

    /crush list
    ----------------------
    Lists active watchers for the current user.

    /crush list-all
    ----------------------
    Lists active watchers for all users.

    /crush campgrounds [tags...]
    ------------------
    Lists known campgrounds, optionally filtered by those that match any of the
    provided tags. For example, if you wish to list what the bot considers
    a 'yosemite-valley' campground use `/crush campgrounds yosemite-valley`.

    Syntax:
        - Square brackets, as in `[param]`, denote optional parameters.
        - Angle brackets, as in `<param>`, denote required parameters.
        - Ellipsis, `...` following a parameter denote a space-separated list.

    """
    raw_data = flask.request.get_data()
    if not verify_slack_request(
        flask.request.headers['X-Slack-Signature'],
        flask.request.headers['X-Slack-Request-Timestamp'],
        raw_data.decode('utf-8'),
    ):
        return flask.Response(status=400)

    text = flask.request.form['text']
    if len(text) == 0:
        return flask.jsonify({
            "response_type": "ephemeral",
            # We re-use the docstring in this function as the help text.
            "text": "I need a subcommand!\n```{}```".format(textwrap.dedent(slack_slash_commands.__doc__))
        })

    # Request payload mangling and subcommand delegation occurs.
    parts = text.split(' ')
    command = parts[0]
    args = parts[1:]
    if command == 'watch':
        if len(args) != 3:
            return flask.jsonify({
                "response_type": "ephemeral",
                "text": "Please use a format like `tuolumne DD/MM/YY <length>`."
            })
        campground, start, length = args

        try:
            date = arrow.get(start, 'DD/MM/YY')
        except:
            return flask.jsonify({
                "response_type": "ephemeral",
                "text": "Could not parse your date, please use a DD/MM/YY format.",
            })
        # Hackish workaround: 01/01/2019 successfully parses via DD/MM/YY above,
        # but will subsequently get interpretted as e.g. "2020" - ignoring the
        # latter two characters.
        if date.format('DD/MM/YY') != start:
            return flask.jsonify({
                "response_type": "ephemeral",
                "text": "Could not parse your date, please use a DD/MM/YY format.",
            })
        user_id = flask.request.form['user_id']
        return add_watcher(user_id, campground, start, int(length))
    elif command == 'list':
        return slack_list_watchers(flask.request.form['user_id'])
    elif command == 'list-all':
        return slack_list_watchers()
    elif command == 'campgrounds':
        return slack_list_campgrounds(args)
    elif command == 'help':
        return flask.jsonify({
            "response_type": "ephemeral",
            "text": "```{}```".format(textwrap.dedent(slack_slash_commands.__doc__))
        })
    else:
        return flask.jsonify({
            "response_type": "ephemeral",
            "text": "I haven't been implemented yet!",
        })


def make_watcher_attachments(watchers):
    """
    Returns a json-encodable representation of attachments representing active watchers.
    """
    results = []
    for watcher in watchers:
        watch_results = watcher.get('results')
        if watch_results:
            text = "<@{}> found sites in *{}* from {} for {} day(s).".format(
                watcher['user_id'],
                watcher['campground'],
                watcher['start'],
                watcher['length'],
            )
            color = "#36a64f"
        else:
            text = "<@{}> is looking in *{}* from {} for {} day(s).".format(
                watcher['user_id'],
                watcher['campground'],
                watcher['start'],
                watcher['length'],
            )
            color = "#ccbd22"

        attachment = {
            "fallback": "Required plain-text summary of the attachment.",
            "color": color,
            "text": text,
            "mrkdwn_in": ["text", "pretext"],
            "callback_id": "watcher_manage",
            "actions": [
                {
                    "name": "cancel",
                    "text": "Remove",
                    "style": "danger",
                    "type": "button",
                    "value": watcher['id'],
                    "confirm": {
                        "title": "Are you sure?",
                        "text": "This will cancel scraping for this reservation.",
                        "ok_text": "Yes",
                        "dismiss_text": "No"
                    },
                },
            ]
        }

        if watcher.get('silenced'):
            attachment['actions'].insert(0, {
                "name": "unsilence",
                "text": "Unsilence",
                "type": "button",
                "value": watcher['id'],
            })
        else:
            attachment['actions'].insert(0, {
                "name": "silence",
                "text": "Silence",
                "type": "button",
                "value": watcher['id'],
            })

        if watch_results:
            attachment['actions'].insert(0, {
                "name": "results",
                "text": "Show Results",
                "type": "button",
                "style": "primary",
                "value": watcher['id'],
            })

        results.append(attachment)

    return results


def make_results_attachments(results):
    """
    Returns a json-encodable representation of attachments representing found campsites.
    """
    return [{
        "fallback": "Campsite result.",
        "color": "#36a64f",
        "mrkdwn_in": ["text"],
        "title": "Found a {} on {} at {} site {} for {:.0%} of requested stay.".format(
            ':unicorn_face:' if result['fraction'] == 1 else 'site',
            result['date'],
            result['campground']['short_name'],
            result['campsite']['site'],
            result['fraction'],
        ),
        "title_link": result['url'],
    } for result in results]


# Thanks Jani Karhunen: https://janikarhunen.fi/verify-slack-requests-in-aws-lambda-and-python.html
def verify_slack_request(slack_signature=None, slack_request_timestamp=None, request_body=None):
    ''' Form the basestring as stated in the Slack API docs. We need to make a bytestring. '''
    basestring = f"v0:{slack_request_timestamp}:{request_body}".encode('utf-8')

    ''' Make the Signing Secret a bytestring too. '''
    slack_signing_secret = bytes(SLACK_SIGNING_SECRET, 'utf-8')

    ''' Create a new HMAC "signature", and return the string presentation. '''
    my_signature = 'v0=' + hmac.new(slack_signing_secret, basestring, hashlib.sha256).hexdigest()

    ''' Compare the the Slack provided signature to ours.
    If they are equal, the request should be verified successfully.
    Log the unsuccessful requests for further analysis
    (along with another relevant info about the request). '''
    if hmac.compare_digest(my_signature, slack_signature):
        return True
    else:
        LOGGER.warning(f"Verification failed. my_signature: {my_signature} basestring: {basestring}")
        return False<|MERGE_RESOLUTION|>--- conflicted
+++ resolved
@@ -102,20 +102,6 @@
         "tz": "US/Pacific",
     },
     {
-<<<<<<< HEAD
-        "short_name": "South Campground",
-        "name": "SOUTH_CAMPGROUND",
-        "id": "272266",
-        "tags": ["zion"],
-        "tz": "US/Central",
-    },
-    {
-        "short_name": "Watchman Campground",
-        "name": "WATCHMAN_CAMPGROUND",
-        "id": "232445",
-        "tags": ["zion"],
-        "tz": "US/Central",
-=======
         "short_name": "Point Reyes National Seashore",
         "name": "POINT_REYES",
         "id": "233359",
@@ -184,7 +170,6 @@
         "id": "247664",
         "tags": ["teton"],
         "tz": "US/Mountain",
->>>>>>> d78421c0
     },
 ]
 #: Known campground tags formed via a superset of all tags in the CAMPGROUNDS
